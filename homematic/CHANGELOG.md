# Changelog

<<<<<<< HEAD
=======
## 9.3

- Update from bash to bashio

>>>>>>> bf24cd0d
## 9.2

- Update OCCU to 3.47.22-3

## 9.1

- Optimize InterfaceList handling
- Make userprofiles static

## 9.0

- Add Regahss (WebUI) support (experimentel)
- Update OCCU to 3.47.18-1

## 8.3

- Update OCCU to 3.47.10
- Add Port descriptions

## 8.2

- Update OCCU to 3.45.7

## 8.1

- Update OCCU to 3.43.15
- Migrate to new arch layering
- Better handling for errors with Firmware updates

## 8.0

- Update OCCU to 3.41.11
- Fix write error when starting OCCU / HmIP
- Redirect HMIPServer log to console

## 7.0

- Update OCCU to 3.41.7

## 6.0

- Allow customer firmware updates inside `/share`
- Update Hardware on startup
- Limit HmIP server to 64mb memory
- Set `rf_enable` default to `false`

## 5.0

- Save hmip_address.conf persistent

## 4.0

- New ubuntu base images
- Support firmware update of HM-MOD-RPI-PCB, HmIP-RFUSB
- Add HmIP support with HmIP-RFUSB

## 3.0

- Add periodically time sync

## 2.0

- Fix wrong Timezone
- Update OCCU to 3.37.8

## 1.0

- Change version format to other core add-ons
- Update OCCU to 2.35.16
- Disable AppArmor to work on system like HassOS

## 2.31.25-p2

- Bugfix with reset value on GPIO

## 2.31.25-p1

- Add `reset` options for RF modules

## 2.31.25-p0

- Update OCCU to 2.31.25

## 2.31.23-p0

- Update OCCU to 2.31.23

## 2.29.22-1-p1

- Fix bug in script
- Add wired port into config

## 2.29.22-1-p1

- Change config logic
- Add support for wired

## 2.29.22-1-p0

- Initial<|MERGE_RESOLUTION|>--- conflicted
+++ resolved
@@ -1,12 +1,11 @@
 # Changelog
 
-<<<<<<< HEAD
-=======
 ## 9.3
 
 - Update from bash to bashio
+- Use debian as base image
+- Fix config for group settings
 
->>>>>>> bf24cd0d
 ## 9.2
 
 - Update OCCU to 3.47.22-3
